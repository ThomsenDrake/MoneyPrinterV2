--- conflicted
+++ resolved
@@ -26,16 +26,10 @@
 requests==2.31.0
 
 # Utilities
-<<<<<<< HEAD
 srt_equalizer==0.1.10
 platformdirs==4.4.0
 tenacity==9.1.2  # Retry logic for network operations
-=======
-srt_equalizer==0.1.8
-platformdirs==4.1.0
-tenacity==8.2.3  # Retry logic for network operations
 python-dotenv==1.0.0  # Environment variable management for secrets
->>>>>>> 1a6d07d1
 
 # Development/Testing dependencies
 pytest==7.4.3
