--- conflicted
+++ resolved
@@ -26,15 +26,9 @@
 requests==2.31.0
 
 # Utilities
-<<<<<<< HEAD
 srt_equalizer==0.1.10
-platformdirs==4.1.0
+platformdirs==4.4.0
 tenacity==9.1.2  # Retry logic for network operations
-=======
-srt_equalizer==0.1.8
-platformdirs==4.4.0
-tenacity==8.2.3  # Retry logic for network operations
->>>>>>> 4852f35b
 
 # Development/Testing dependencies
 pytest==7.4.3
